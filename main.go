--- conflicted
+++ resolved
@@ -85,224 +85,6 @@
 		BaseURL: *baseURL,
 		Secret:  os.Getenv("WEBHOOK_SECRET"),
 	}
-<<<<<<< HEAD
-=======
-
-	store := newStore([]byte("secret"))
-	gothic.Store = store
-	e := newServer(l, store)
-	enabled := enableProviders(l, *baseURL, *fake)
-	registerWebhooks(l, e, db, bh.Secret, enabled, buildscripts)
-	registerAuth(e, db)
-	registerAPI(l, e, db, &bh)
-	registerFrontend(e, entryPoint, *public)
-	run(l, e, *httpAddr)
-}
-
-func newServer(l *logrus.Logger, store sessions.Store) *echo.Echo {
-	e := echo.New()
-	e.Logger = web.EchoLogger{Logger: l}
-	e.HideBanner = true
-	e.Use(
-		middleware.Recover(),
-		web.Logger(l),
-		middleware.Secure(),
-		session.Middleware(store),
-	)
-
-	return e
-}
-
-func newStore(keyPairs ...[]byte) sessions.Store {
-	store := sessions.NewCookieStore(keyPairs...)
-	store.Options.HttpOnly = true
-	store.Options.Secure = true
-	return store
-}
-
-func enableProviders(l logrus.FieldLogger, baseURL string, fake bool) map[string]bool {
-	enabled := make(map[string]bool)
-
-	if ok := auth.EnableProvider(&auth.Provider{
-		Name:          "github",
-		KeyEnv:        "GITHUB_KEY",
-		SecretEnv:     "GITHUB_SECRET",
-		CallbackURL:   auth.GetCallbackURL(baseURL, "github"),
-		StudentScopes: []string{},
-		TeacherScopes: []string{"user", "repo", "delete_repo"},
-	}, func(key, secret, callback string, scopes ...string) goth.Provider {
-		return github.New(key, secret, callback, scopes...)
-	}); ok {
-		enabled["github"] = true
-	} else {
-		l.WithFields(logrus.Fields{
-			"provider": "github",
-			"enabled":  false,
-		}).Warn("environment variables not set")
-	}
-
-	if ok := auth.EnableProvider(&auth.Provider{
-		Name:          "gitlab",
-		KeyEnv:        "GITLAB_KEY",
-		SecretEnv:     "GITLAB_SECRET",
-		CallbackURL:   auth.GetCallbackURL(baseURL, "gitlab"),
-		StudentScopes: []string{"read_user"},
-		TeacherScopes: []string{"api"},
-	}, func(key, secret, callback string, scopes ...string) goth.Provider {
-		return gitlab.New(key, secret, callback, scopes...)
-	}); ok {
-		enabled["gitlab"] = true
-	} else {
-		l.WithFields(logrus.Fields{
-			"provider": "gitlab",
-			"enabled":  false,
-		}).Warn("environment variables not set")
-	}
-
-	if fake {
-		l.Warn("fake provider enabled")
-		goth.UseProviders(&auth.FakeProvider{
-			Callback: auth.GetCallbackURL(baseURL, "fake"),
-		})
-		goth.UseProviders(&auth.FakeProvider{
-			Callback: auth.GetCallbackURL(baseURL, "fake-teacher"),
-		})
-	}
-
-	return enabled
-}
-
-func registerWebhooks(logger logrus.FieldLogger, e *echo.Echo, db database.Database, secret string, enabled map[string]bool, buildscripts *string) {
-	webhooks.DefaultLog = web.WebhookLogger{FieldLogger: logger}
-
-	docker := ci.Docker{
-		Endpoint: envString("DOCKER_HOST", "http://localhost:4243"),
-		Version:  envString("DOCKER_VERSION", "1.30"),
-	}
-
-	ghHook := whgithub.New(&whgithub.Config{Secret: secret})
-	if enabled["github"] {
-		ghHook.RegisterEvents(web.GithubHook(logger, db, &docker, *buildscripts), whgithub.PushEvent)
-	}
-	glHook := whgitlab.New(&whgitlab.Config{Secret: secret})
-	if enabled["gitlab"] {
-		glHook.RegisterEvents(web.GitlabHook(logger), whgitlab.PushEvents)
-	}
-
-	e.POST("/hook/:provider/events", func(c echo.Context) error {
-		var hook webhooks.Webhook
-		provider := c.Param("provider")
-		if !enabled[provider] {
-			return echo.ErrNotFound
-		}
-
-		switch provider {
-		case "github":
-			hook = ghHook
-		case "gitlab":
-			hook = glHook
-		default:
-			panic("registered provider is missing corresponding webhook")
-		}
-		webhooks.Handler(hook).ServeHTTP(c.Response(), c.Request())
-		return nil
-	})
-}
-
-func registerAuth(e *echo.Echo, db database.Database) {
-	// makes the oauth2 provider available in the request query so that
-	// markbates/goth/gothic.GetProviderName can find it.
-	withProvider := func(next echo.HandlerFunc) echo.HandlerFunc {
-		return func(c echo.Context) error {
-			qv := c.Request().URL.Query()
-			qv.Set("provider", c.Param("provider"))
-			c.Request().URL.RawQuery = qv.Encode()
-			return next(c)
-		}
-	}
-
-	oauth2 := e.Group("/auth/:provider", withProvider, auth.PreAuth(db))
-	oauth2.GET("", auth.OAuth2Login(db))
-	oauth2.GET("/callback", auth.OAuth2Callback(db))
-	e.GET("/logout", auth.OAuth2Logout())
-}
-
-func registerAPI(l logrus.FieldLogger, e *echo.Echo, db database.Database, bh *web.BaseHookOptions) {
-	// Source code management clients indexed by access token.
-	scms := make(map[string]scm.SCM)
-
-	api := e.Group("/api/v1")
-	api.Use(auth.AccessControl(db, scms))
-
-	var providers []string
-	for _, provider := range goth.GetProviders() {
-		if !strings.HasSuffix(provider.Name(), auth.TeacherSuffix) {
-			providers = append(providers, provider.Name())
-		}
-	}
-	api.GET("/providers", func(c echo.Context) error {
-		return c.JSONPretty(http.StatusOK, &providers, "\t")
-	})
-
-	api.GET("/user", web.GetSelf())
-
-	users := api.Group("/users")
-	users.GET("", web.GetUsers(db))
-	users.GET("/:uid", web.GetUser(db))
-	users.PATCH("/:uid", web.PatchUser(db))
-	users.GET("/:uid/courses", web.ListCoursesWithEnrollment(db))
-	users.GET("/:uid/courses/:cid/group", web.GetGroupByUserAndCourse(db))
-
-	courses := api.Group("/courses")
-	courses.GET("", web.ListCourses(db))
-	courses.POST("", web.NewCourse(l, db, bh))
-	courses.GET("/:cid", web.GetCourse(db))
-
-	courses.POST("/:cid/refresh", web.RefreshCourse(l, db))
-	// TODO: Pass in webhook URLs and secrets for each registered provider.
-	// TODO: Check if webhook exists and if not create a new one.
-	courses.PUT("/:cid", web.UpdateCourse(db))
-	courses.GET("/:cid/users", web.GetEnrollmentsByCourse(db))
-	// TODO: Check if user is a member of a course, returns 404 or enrollment status.
-	courses.GET("/:cid/users/:uid", echo.NotFoundHandler)
-	courses.GET("/:cid/users/:uid/submissions", web.ListSubmissions(db))
-	courses.POST("/:cid/users/:uid", web.CreateEnrollment(db))
-	courses.PATCH("/:cid/users/:uid", web.UpdateEnrollment(db))
-	courses.GET("/:cid/assignments", web.ListAssignments(db))
-	// TODO: Endpoints needs to be fixed.
-	courses.GET("/:cid/assignments/:aid/submission", web.GetSubmission(db))
-	courses.GET("/:cid/submissions", web.ListSubmissions(db))
-	courses.POST("/:cid/groups", web.NewGroup(db))
-	courses.PUT("/:cid/groups/:gid", web.UpdateGroup(l, db))
-	courses.GET("/:cid/groups", web.GetGroups(db))
-	courses.GET("/:cid/groups/:gid/submissions", web.ListGroupSubmissions(db))
-	courses.GET("/:cid/courseinformation", web.GetCourseInformationURL(db))
-	courses.GET("/:cid/repositoryurl", web.GetRepositoryURL(db))
-
-	submissions := api.Group("/submissions")
-	submissions.PATCH("/:sid", web.UpdateSubmission(db))
-
-	groups := api.Group("/groups")
-	groups.GET("/:gid", web.GetGroup(db))
-	groups.PATCH("/:gid", web.PatchGroup(l, db))
-	groups.DELETE("/:gid", web.DeleteGroup(db))
-
-	api.POST("/directories", web.ListDirectories())
-}
-
-func registerFrontend(e *echo.Echo, entryPoint, public string) {
-	index := func(c echo.Context) error {
-		return c.File(entryPoint)
-	}
-	e.GET("/app", index)
-	e.GET("/app/*", index)
-
-	// TODO: Whitelisted files only.
-	e.Static("/", public)
-}
-
-func run(l logrus.FieldLogger, e *echo.Echo, httpAddr string) {
->>>>>>> origin/master
 	go func() {
 		http.NewWebServer(db, bh, l, *public, *httpAddr, *baseURL, *fake, *buildscripts, scms)
 	}()
