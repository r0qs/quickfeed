[Unit]
Description=Quickfeed daemon
After=network.target

[Service]
Environment="QUICKFEED_HOME={{ quickfeed_root }}"
<<<<<<< HEAD
ExecStart=quickfeed -service.url {{ quickfeed_endpoint }} -database.file {{ quickfeed_root }}/ag.db -http.addr :3005 -http.public {{ quickfeed_root }}/public
=======
ExecStart= {{ quickfeed_bin }}/quickfeed -service.url {{ quickfeed_endpoint }} -database.file {{ quickfeed_root }}/ag.db -grpc.addr {{ grpc_addr }} -http.addr {{ http_addr }} -http.public {{ quickfeed_ui_root }}
>>>>>>> 76520ac6
PIDFile=/var/lib/quickfeed/quickfeed.pid
User={{ quickfeed_user }}
Group={{ quickfeed_group }}
Restart=always
RestartSec=5s
ProtectSystem=full

[Install]
WantedBy=multi-user.target<|MERGE_RESOLUTION|>--- conflicted
+++ resolved
@@ -4,11 +4,7 @@
 
 [Service]
 Environment="QUICKFEED_HOME={{ quickfeed_root }}"
-<<<<<<< HEAD
-ExecStart=quickfeed -service.url {{ quickfeed_endpoint }} -database.file {{ quickfeed_root }}/ag.db -http.addr :3005 -http.public {{ quickfeed_root }}/public
-=======
-ExecStart= {{ quickfeed_bin }}/quickfeed -service.url {{ quickfeed_endpoint }} -database.file {{ quickfeed_root }}/ag.db -grpc.addr {{ grpc_addr }} -http.addr {{ http_addr }} -http.public {{ quickfeed_ui_root }}
->>>>>>> 76520ac6
+ExecStart=quickfeed -service.url {{ quickfeed_endpoint }} -database.file {{ quickfeed_root }}/ag.db -grpc.addr {{ grpc_addr }} -http.addr {{ http_addr }} -http.public {{ quickfeed_ui_root }}
 PIDFile=/var/lib/quickfeed/quickfeed.pid
 User={{ quickfeed_user }}
 Group={{ quickfeed_group }}
