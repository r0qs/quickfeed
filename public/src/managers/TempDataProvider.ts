--- conflicted
+++ resolved
@@ -272,17 +272,10 @@
 
     private addLocalCourseStudent() {
         this.localCourseStudent = [
-<<<<<<< HEAD
-            {courseId: 0, personId: 999, state: 1},
-            {courseId: 1, personId: 999, state: 1},
-            {courseId: 0, personId: 1, state: 1},
-            {courseId: 0, personId: 2, state: 0},
-=======
             { courseId: 0, personId: 999, state: 1 },
             { courseId: 1, personId: 999, state: 1 },
             { courseId: 0, personId: 1, state: 0 },
             { courseId: 0, personId: 2, state: 0 },
->>>>>>> b74a6129
         ];
     }
 
