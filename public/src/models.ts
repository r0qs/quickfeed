--- conflicted
+++ resolved
@@ -33,7 +33,6 @@
     courseId: number;
 }
 
-<<<<<<< HEAD
 interface ITestCases{
     name: string;
     score: number;
@@ -52,7 +51,4 @@
     build_time: Date;
     build_id: number;
 }
-export {IUser, isCourse, ICourse, IAssignment, ICourseStudent, ITestCases, ILabInfo};
-=======
-export { IUser, isCourse, ICourse, IAssignment, ICourseStudent };
->>>>>>> e93d6da9
+export {IUser, isCourse, ICourse, IAssignment, ICourseStudent, ITestCases, ILabInfo};