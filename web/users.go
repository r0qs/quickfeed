--- conflicted
+++ resolved
@@ -1,7 +1,6 @@
 package web
 
 import (
-	"log"
 	"net/http"
 
 	pb "github.com/autograde/aguis/ag"
@@ -36,150 +35,68 @@
 			}
 			return err
 		}
-		log.Println("Users.go, HTTP, gets user for GetSelf, user: ", user.GetName(), " isAdmin: ", user.GetIsAdmin())
 		return c.JSONPretty(http.StatusFound, user, "\t")
 	}
 }
 
-<<<<<<< HEAD
 // GetUser returns information about the provided user id.
 func GetUser(request *pb.RecordRequest, db database.Database) (*pb.User, error) {
 	user, err := db.GetUser(request.Id)
 	if err != nil {
 		if err == gorm.ErrRecordNotFound {
-			return nil, status.Errorf(codes.NotFound, "User not found")
-=======
-// GetUsers returns all the users in the database.
-func GetUsers(db database.Database) echo.HandlerFunc {
-	return func(c echo.Context) error {
-		// we don't want remote identities of users returned to the frontend
-		users, err := db.GetUsers(false)
-		if err != nil {
-			if err == gorm.ErrRecordNotFound {
-				return c.NoContent(http.StatusNotFound)
-			}
-			return err
->>>>>>> d1c68d78
+			return nil, status.Errorf(codes.NotFound, "user not found")
 		}
 		return nil, err
 	}
-	// Remove access token for user because otherhewise anyone can get access to user tokens
-	for _, remoteID := range user.GetRemoteIdentities() {
-		remoteID.AccessToken = ""
-	}
+
+	//TODO(vera): this can be removed - remote identities will not be sent over http
+	/*
+		// Remove access token for user because otherhewise anyone can get access to user tokens
+		for _, remoteID := range user.GetRemoteIdentities() {
+			remoteID.AccessToken = ""
+		}*/
 
 	return user, nil
 }
 
 // GetUsers returns all the users in the database.
 func GetUsers(db database.Database) (*pb.Users, error) {
-	// This call does not preload the remote identities,
-	// and therefore we do not need to remove the access token.
-
-<<<<<<< HEAD
 	users, err := db.GetUsers()
 	if err != nil {
 		if err == gorm.ErrRecordNotFound {
-			return nil, status.Errorf(codes.NotFound, "No users found")
-=======
-		// get user to update
-		updateUser, err := db.GetUser(id)
-		if err != nil {
-			return err
->>>>>>> d1c68d78
+			return nil, status.Errorf(codes.NotFound, "no users found")
 		}
 		return nil, err
 	}
 	return &pb.Users{Users: users}, nil
 }
 
-<<<<<<< HEAD
 // UpdateUser promotes a user to an administrator or makes other changes to the user database entry.
-func UpdateUser(currentUser *pb.User, request *pb.User, db database.Database) (*pb.User, error) {
-	user, err := db.GetUser(request.Id)
+func PatchUser(currentUser *pb.User, request *pb.User, db database.Database) (*pb.User, error) {
+	updateUser, err := db.GetUser(request.Id)
 	if err != nil {
 		return nil, err
 	}
 
 	if request.Name != "" {
-		user.Name = request.Name
+		updateUser.Name = request.Name
 	}
 	if request.StudentId != "" {
-		user.StudentId = request.StudentId
+		updateUser.StudentId = request.StudentId
 	}
 	if request.Email != "" {
-		user.Email = request.Email
+		updateUser.Email = request.Email
 	}
 	if request.AvatarUrl != "" {
-		user.AvatarUrl = request.AvatarUrl
+		updateUser.AvatarUrl = request.AvatarUrl
 	}
-=======
-		if uur.Name != "" {
-			updateUser.Name = uur.Name
-			status = http.StatusOK
-		}
-		if uur.StudentID != "" {
-			updateUser.StudentID = uur.StudentID
-			status = http.StatusOK
-		}
-		if uur.Email != "" {
-			updateUser.Email = uur.Email
-			status = http.StatusOK
-		}
-		if uur.AvatarURL != "" {
-			updateUser.AvatarURL = uur.AvatarURL
-			status = http.StatusOK
-		}
-		// get current user
-		currentUser := c.Get("user").(*models.User)
-		// promote other user to admin, only if current user has admin privileges
-		if currentUser.IAdmin() && uur.IsAdmin != nil {
-			updateUser.IsAdmin = uur.IsAdmin
-			status = http.StatusOK
-		}
->>>>>>> d1c68d78
 
 	// no need to check IsAdmin field for nil any more, it is type safe - it is always boolean and cannot be nil
 	if currentUser.IsAdmin {
-		user.IsAdmin = request.IsAdmin
+		updateUser.IsAdmin = request.IsAdmin
 	}
-	if err := db.UpdateUser(user); err != nil {
+	if err := db.UpdateUser(updateUser); err != nil {
 		return nil, err
 	}
-	return user, nil
-}
-
-// GetGroupByUserAndCourse returns a single group of a user for a course
-func GetGroupByUserAndCourse(request *pb.ActionRequest, db database.Database) (*pb.Group, error) {
-
-	enrollment, err := db.GetEnrollmentByCourseAndUser(request.UserId, request.CourseId)
-	if err != nil {
-		log.Println("GetGroupByUserAndCourse: no active enrollment found")
-		return nil, err
-
-	}
-	if enrollment.GroupId > 0 {
-		group, err := db.GetGroup(enrollment.GroupId)
-		if err != nil {
-<<<<<<< HEAD
-			log.Println("GetGroupByUserAndCourse: no existing group found")
-			return nil, err
-=======
-			if err == gorm.ErrRecordNotFound {
-				return c.NoContent(http.StatusNotFound)
-			}
-			return err
-		}
-		if enrollment.GroupID > 0 {
-			// no need for remote identities
-			group, err := db.GetGroup(false, enrollment.GroupID)
-			if err != nil {
-				return c.NoContent(http.StatusNotFound)
-			}
-			return c.JSONPretty(http.StatusFound, group, "\t")
->>>>>>> d1c68d78
-		}
-		return group, nil
-	}
-	return nil, status.Errorf(codes.NotFound, "No groups found")
+	return updateUser, nil
 }