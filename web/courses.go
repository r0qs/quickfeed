--- conflicted
+++ resolved
@@ -816,7 +816,6 @@
 			}
 		}
 
-<<<<<<< HEAD
 		var userRemoteIdentity []*models.RemoteIdentity
 		// TODO move this into the for loop above, modify db.GetUsers() to also retreive RemoteIdentity
 		// so we can remove individual GetUser calls
@@ -890,8 +889,6 @@
 			return err
 		}
 
-=======
->>>>>>> c5e8cdec
 		group := models.Group{
 			Name:     grp.Name,
 			CourseID: cid,
