--- conflicted
+++ resolved
@@ -90,16 +90,9 @@
 		if err != nil {
 			return err
 		}
-<<<<<<< HEAD
-		logger.WithField("course.DirID", courseInfo.DirectoryID).
-			WithField("dir", dir.Path).
-			Println("GetDir")
-
-=======
 		logger.WithField("course.DirID", course.DirectoryID).
 			WithField("dir", dir.Path).
 			Println("GetDir")
->>>>>>> 6d26f9a1
 		repos, err := s.GetRepositories(ctx, dir)
 		if err != nil {
 			return err
