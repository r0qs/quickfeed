--- conflicted
+++ resolved
@@ -5,14 +5,9 @@
 	"os"
 	"path/filepath"
 	"strings"
-	"time"
 
-<<<<<<< HEAD
 	pb "github.com/autograde/aguis/ag"
 
-=======
-	"github.com/autograde/aguis/models"
->>>>>>> d1c68d78
 	"gopkg.in/yaml.v2"
 )
 
@@ -29,59 +24,50 @@
 }
 
 // Parse recursively walks the given directory and parses any yaml files found
-<<<<<<< HEAD
-// and returns an array of assignment requests.
-func Parse(dir string) ([]*pb.Assignment, error) {
-=======
 // and returns an array of assignments.
-func Parse(dir string, courseID uint64) ([]*models.Assignment, error) {
->>>>>>> d1c68d78
+func Parse(dir string, courseID uint64) ([]*pb.Assignment, error) {
 	// check if directory exist
 	if _, err := os.Stat(dir); os.IsNotExist(err) {
 		return nil, err
 	}
 
-<<<<<<< HEAD
 	var assignments []*pb.Assignment
-=======
-	var assignments []*models.Assignment
->>>>>>> d1c68d78
 	err := filepath.Walk(dir, func(path string, info os.FileInfo, err error) error {
 		if !info.IsDir() {
 			filename := filepath.Base(path)
 			if filename == target {
-<<<<<<< HEAD
-				var assignment *pb.Assignment
-=======
-				var v NewAssignmentRequest
->>>>>>> d1c68d78
+				var tempAssignment *pb.Assignment
 				source, err := ioutil.ReadFile(path)
 				if err != nil {
 					return err
 				}
-				err = yaml.Unmarshal(source, &v)
+				err = yaml.Unmarshal(source, &tempAssignment)
 				if err != nil {
 					return err
 				}
 
 				// convert to lowercase to normalize language name
-				v.Language = strings.ToLower(v.Language)
-				deadline, err := time.Parse("02-01-2006 15:04", v.Deadline)
+				tempAssignment.Language = strings.ToLower(tempAssignment.Language)
+				// parsing is not required as we use Timestamps
+				/*deadline, err := time.Parse("02-01-2006 15:04", v.Deadline)
 				if err != nil {
 					return err
-				}
+				}*/
+				tempAssignment.CourseId = courseID
 
-				assignment := &models.Assignment{
-					ID:          uint64(v.AssignmentID),
-					CourseID:    courseID,
-					Deadline:    deadline,
-					Language:    v.Language,
-					Name:        v.Name,
-					Order:       v.AssignmentID,
-					AutoApprove: v.AutoApprove,
-					IsGroupLab:  v.IsGroupLab,
-				}
-				assignments = append(assignments, assignment)
+				/*
+					assignment := &pb.Assignment{
+						ID:          tempAssignment.Id,
+						CourseId:    courseID,
+						Deadline:    deadline,
+						Language:    v.Language,
+						Name:        v.Name,
+						Order:       v.AssignmentID,
+						AutoApprove: v.AutoApprove,
+						IsGroupLab:  v.IsGroupLab,
+					}*/
+
+				assignments = append(assignments, tempAssignment)
 			}
 		}
 		return nil
